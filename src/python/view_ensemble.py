import warnings
import os
import re
import sys

import numpy as np
import pandas as pd
import matplotlib.pyplot as plt
<<<<<<< HEAD
import re
import sys
plt.rcParams.update({'font.family': 'sans', 'font.size': 12})
# plt.rcParams.update({'font.family': 'serif', 'font.size': 12})
=======
plt.rcParams.update({'font.family': 'sans', 'font.size': 11})
# plt.rcParams.update({'font.family': 'serif', 'font.size': 12})
warnings.filterwarnings("ignore")

PLOT_ENVELOPE = False
PLOT_THEORETICAL_ERROR_BARS = True

# INCLUDE_ERRORS = False
# COLUMNS = 3
# SIZE = (12, 3.5/1)
# MARGIN = dict(bottom=.15, top=.97, left=.07, right=.99, wspace=.40, hspace=.05)
>>>>>>> c6e5bc91

INCLUDE_ERRORS = False
COLUMNS = 3
SIZE = (12, 3.5)
MARGIN = dict(bottom=.15, top=.97, left=.07, right=.99, wspace=.40, hspace=.05)
# INCLUDE_ERRORS = True
# COLUMNS = 2
<<<<<<< HEAD
# SIZE = (16, 8)
# MARGIN = dict(bottom=.06, top=.94, left=.06, right=.99, wspace=.42, hspace=.05)
# INCLUDE_ERRORS = False
# COLUMNS = 2
# SIZE = (7.5, 9.0)
# MARGIN = dict(bottom=.06, top=.94, left=.12, right=.99, wspace=.30, hspace=.05)
# INCLUDE_ERRORS = False
# COLUMNS = 2
# SIZE = (10, 6)
# MARGIN = dict(bottom=.11, top=.89, left=.13, right=.99, wspace=.30, hspace=.05)
# INCLUDE_ERRORS = False
# COLUMNS = 1
# SIZE = (5, 7)
# MARGIN = dict(bottom=.08, top=.92, left=.23, right=.99, wspace=.25, hspace=.05)
# INCLUDE_ERRORS = False
# COLUMNS = 1
# SIZE = (6, 4)
# MARGIN = dict(bottom=.15, top=.95, left=.15, right=.95)


if len(sys.argv) <= 1:
	# FILENAME = '../../working/ensemble with Linux adjustments and strong smoothing.csv'
	FILENAME = '../../working/ensemble_4_10_5_2_1000_2021-02-26.csv'
=======
# SIZE = (16, 7.5/4)
# MARGIN = dict(bottom=.07, top=.93, left=.06, right=.99, wspace=.35, hspace=.05)

# INCLUDE_ERRORS = True
# INCLUDE_HISTOGRAMS = False
# COLUMNS = 1
# SIZE = (8, 7/4)
# MARGIN = dict(bottom=.08, top=.92, left=.10, right=.97, wspace=.36, hspace=.05)

# INCLUDE_ERRORS = False
# COLUMNS = 2
# SIZE = (7.5, 9.0/5)
# MARGIN = dict(bottom=.06, top=.94, left=.12, right=.99, wspace=.30, hspace=.05)

# INCLUDE_ERRORS = False
# COLUMNS = 2
# SIZE = (10, 6/4)
# MARGIN = dict(bottom=.11, top=.89, left=.13, right=.99, wspace=.30, hspace=.05)

# INCLUDE_ERRORS = False
# COLUMNS = 1
# SIZE = (4.0, 5/3)
# MARGIN = dict(bottom=.09, top=.91, left=.18, right=.95, hspace=.05)

INCLUDE_ERRORS = False
INCLUDE_HISTOGRAMS = True
COLUMNS = 1
SIZE = (5.2, 5/3)
MARGIN = dict(bottom=.10, top=.90, left=.15, right=.98, hspace=.05, wspace=.04)

# INCLUDE_ERRORS = True
# COLUMNS = 1
# SIZE = (7, 5/3)
# MARGIN = dict(bottom=.10, top=.90, left=.11, right=.97, wspace=.37, hspace=.05)

assert not (INCLUDE_ERRORS and INCLUDE_HISTOGRAMS)


if len(sys.argv) <= 1:
	# FILENAME = '../../output/ensemble_perfect_perfect_15ps_1000_2022-12-05.csv'
	FILENAME = "../../output/ensemble_high_0.001_2000_haan-shockmerge_2023-03-02.csv"
	# FILENAME = '../../output/ensemble_medium_0.001_2000_haan-shockmerge_2023-03-02.csv'
>>>>>>> c6e5bc91
else:
	FILENAME = '../../output/'+sys.argv[1]
BIN_WIDTH = 0.3 # in bels
REFERENCE_YIELDS = [4e16, 4e17, 4e18]

X_LABEL = "true total yield"

Y_LABELS = [
<<<<<<< HEAD
	# (None, 0, 0, 0, 0, False),
	# ("Total yield", 2e14, 4.36508e17, 9e17, 5e-2, True),
	# ("Bang time (ns)", 16.23, 16.258, 16.29, 1e-2, False),
	# ("Burn width (ps)", 53, 67.7, 82, 7, False),
	# ("Burn skewness", -1.6, -.698, -0.1, 3e-1, False),
	# ("Burn kurtosis", -0.5, 4.7, 10.5, 3, False),
	# ("dρR/dt at BT (g/cm^2/(100ps))", -1.2, -1.040, -.65, .060, False),
	# ("dTi/dt at BT (keV/(100ps))", -2.3, 2.3, 6.3, 1.9, False),
	# ("Burn-average vi (km/s)", -15.2, 0, 15.2, 20, False), ("dvi/dt at BT (km/s/(100ps))", -110, 0, 110, 8, False),
	# ("Bang time (ns)", 16.344, 16.2596, 16.386, 1e-2, False), ("Burn width (ps)", 53, 66.16, 82, 7, False),
	# ("Burn skewness", -1.8, -.7690, -0.4, 3e-1, False),
	# ("Burn-average Ti (keV)", 6.5, 7.342, 11.5, 7e-2, True),
	# ("Burn-average ρR (g/cm^2)", 0.55, .9959, 1.25, 7e-2, True),
	# ("dTi/dt at BT (keV/(100ps))", 1.5, 2.3, 12, 1.9, False),
	("dTi/dt at BT (keV/(100ps))", -2.5, 2.3, 6.3, 1.9, False),
	("d^2Ti/dt^2 at BT (keV/ns^2)", -2200, -500, 1200, 400, False),#("dTi/dt at stagnation (keV/(100ps))", -20, 30.20, 40, 1.9, False),
	("d^2V/dt^2/V at BT (1/ns^2)", -60, 24.18, 110, 50, False),
=======
	("burn width (ps)", 80.4, 16, 7, False), # haan: 70.1
	# # ("burn skewness ()", -.698, .5, 3e-1, False),
	# # ("burn kurtosis ()", 4.7, 5, 3, False),
	("Ti at BT (keV)", 9.31, 2.2, 5e-2, True), # haan: 11.18
	# ("Ti at stagnation (keV)", 5.856, 2.5, 5e-2, True),
	("dTi/dt at BT (keV/(100 ps))", 7.85, 8.5, 1.9, False), # haan: 8.91
	("ρR at BT (g/cm^2)", 0.632, .2, 7e-2, True), # haan: .552
	# ("ρR at stagnation (g/cm^2)", 1.416, .2, 7e-2, True),
	("dρR/dt at BT (g/cm^2/(100 ps))", -.516, 1.5, 0.6, False), # haan: -.566
	# ("Ti at BT-50ps (keV)", 10.01, 2.2, 5e-2, True),
	# ("dTi/dt at BT-50ps (keV/(100 ps))", 6.25, 8.5, 1/2, True),
	# ("ρR at BT-50ps (g/cm^2)", 1.204, .2, 7e-2, True),
	# ("dρR/dt at BT-50ps (g/cm^2/(100 ps))", -.424, 1.5, -1/2, True),
	# ("Ti at BT+50ps (keV)", 14.45, 2.2, 5e-2, True),
	# ("dTi/dt at BT+50ps (keV/(100 ps))", -10, 8.5, 1/2, True),
	# ("ρR at BT+50ps (g/cm^2)", .3, .2, 7e-2, True),
	# ("dρR/dt at BT+50ps (g/cm^2/(100 ps))", -.825, 1.5, -1/2, True),
>>>>>>> c6e5bc91
]


def text_wrap(s):
	if len(s) > 14:
		i = len(s)//2
		for j in range(i):
			if s[i+j] == ' ':
				return s[:i+j] + '\n' + s[i+j+1:]
			elif s[i-j] == ' ':
				return s[:i-j] + '\n' + s[i-j+1:]
	return s

def hide_ticks(axis):
	"""
		hide the ticks on an axis without hiding the entire
		axis (this way the grid won't go away)
	"""
	for tick in axis.get_major_ticks() + axis.get_minor_ticks():
		tick.tick1line.set_visible(False)
		tick.tick2line.set_visible(False)
		tick.label1.set_visible(False)
		tick.label2.set_visible(False)

def rolling_average(y, n, bessel_correction=False):
	""" rolling average of y, using n neighbors in each direction """
	if n > (y.size-1)//2:
		raise IndexError("n is too big")
	c = -1 if bessel_correction else 0
	Σy = np.concatenate([[0], np.cumsum(y)])
	return np.concatenate([
		Σy[n+1:2*n+1]/(np.arange(n+1, 2*n+1) + c),
		(Σy[2*n+1:] - Σy[:-2*n-1])/(2*n+1 + c),
		(Σy[-1] - Σy[-2*n-1:-n-1])/(np.arange(2*n, n, -1) + c),
	])

def smooth_average(y, bessel_correction=False):
	""" double rolling average that automatically handles nans """
	valid = np.isfinite(y)
	output = y[:]
	output[valid] = rolling_average(
		rolling_average(
			y[valid],
			n=min((np.sum(valid)-1)//2, 36),
			bessel_correction=bessel_correction),
		n=min((np.sum(valid)-1)//2, 36))
	output[~valid] = (output[np.roll(~valid, 1)] + output[np.roll(~valid, -1)])/2
	return output

def symlog(x):
	x0 = np.median(x)
	return np.where(x > x0, x0*(np.log(x/x0) + 1), x)

def symexp(y):
	y0 = np.median(y)
	return np.where(y > y0, y0*np.exp(y/y0 - 1), x)


simulations = pd.read_csv(FILENAME, na_values=["Infinity"])

simulations = simulations[simulations["true total yield"] != 0]
for parameter in simulations:
	if '(ns)' in parameter:
		simulations[parameter.replace('(ns)', '(ps)')] = simulations[parameter]*1e-9/1e-12
	if '/ns' in parameter:
		simulations[parameter.replace('/ns', '/100ps')] = simulations[parameter]/1e-9*100e-12
	if ' (10^15)' in parameter:
		simulations[parameter.replace(' (10^15)', '')] = simulations[parameter]*1e15
for parameter in simulations:
	if '(g/' in parameter:
		simulations[parameter.replace('(g/', '(mg/')] = simulations[parameter]/1e-3

num_rows = (len(Y_LABELS) + COLUMNS - 1)//COLUMNS
if INCLUDE_ERRORS:
	num_columns = COLUMNS*2
	gridspec_keywords = dict()
elif INCLUDE_HISTOGRAMS:
	num_columns = COLUMNS*2
	gridspec_keywords = dict(width_ratios=[2, 1]*COLUMNS)
else:
<<<<<<< HEAD
	fig, axs = plt.subplots((len(Y_LABELS) + COLUMNS-1)//COLUMNS, COLUMNS, figsize=SIZE)
try:
	if len(axs.shape) == 1: # force the axis matrix to be 2D since Matplotlib apparently automatically reduces any array where one of the dimensions is 1
		axs = axs[:, np.newaxis]
except AttributeError:
	axs = np.array([[axs]])
if axs.shape[1] != COLUMNS: # and force it to be correct since Matplotlib apparently automatically transposes any array with one row‽‽
	axs = axs.T
=======
	num_columns = COLUMNS
	gridspec_keywords = dict()
fig, axs = plt.subplots(num_rows, num_columns, figsize=(SIZE[0], SIZE[1]*num_rows), gridspec_kw=gridspec_keywords, squeeze=False)
>>>>>>> c6e5bc91

fig.subplots_adjust(**MARGIN)

print("               reference yields:", end='')
for reference_yield in REFERENCE_YIELDS:
	print(f"  {reference_yield:< 17.2e}", end='')
print()

# first do the scatter plot
for i, (axis, y_original, y_range, presis, percent) in enumerate(Y_LABELS): # iterate through each desired plot
	if axis is None: continue
	if INCLUDE_ERRORS:
		ax = axs[i//COLUMNS, i%COLUMNS * 2 + 0] # identify the corresponding axis object
	else:
		ax = axs[i//COLUMNS, i%COLUMNS]

	x = simulations[X_LABEL].values # and the corresponding data
	y = simulations[axis].values
	ɛ = simulations[axis+" error"].values

	ax.set_xlim(1e16, 8e18) # set up the x axis
	if 'ield' in X_LABEL:
		ax.set_xscale('log')
	if i//COLUMNS == axs.shape[0]-1:
		ax.set_xlabel(X_LABEL.split()[-1].capitalize())
	elif i//COLUMNS == 0:
		ax.set_xlabel(X_LABEL.split()[-1].capitalize())
		ax.xaxis.set_label_position('top')
		ax.xaxis.tick_top()
	else:
		hide_ticks(ax.xaxis)
	ax.grid()

	if axis is None: # add a legend if there is space
		ax.plot([], [], 'C1--', label="Original data")
		ax.scatter([], [], label="Fit to synthetic data")
		ax.legend()
		ax.yaxis.set_visible(False)
		continue

	if 'yield' in axis:  y_true = simulations["Yield"].values # automatically determine the relevant scaling factor
	else:                y_true = y_original*np.ones(len(simulations.index))

	order = np.argsort(x) # get some useful indices of the data
	order = order[np.isfinite(simulations["true total yield"].values[order])]

	μ = smooth_average(y[order])
	σ = np.sqrt(smooth_average((y[order] - μ)**2, bessel_correction=False))

	if presis is not None:
		if not percent:
			shaded_region = (y_true[order] - presis, y_true[order] + presis)
		else:
			shaded_region = (y_true[order]*(1 - presis), y_true[order]*(1 + presis))
		ax.fill_between(x[order], shaded_region[0], shaded_region[1], color='#F7DFC8')
	else:
<<<<<<< HEAD
		ax.fill_between(x[order],
			y_factor[order]*y_true*(1 - presis), y_factor[order]*y_true*(1 + presis), color='#F7DFC8')
	ax.plot(x[order], y_factor[order]*y_true, 'C1-', zorder=1, label="Based on original data")
	ax.scatter(x[order], y[order], s=1, zorder=2, label="Based on fit to synthetic data")
	# ax.plot(x[order], μ + σ, 'C3-', zorder=1, label="1σ variation")
	# ax.plot(x[order], μ - σ, 'C3-', zorder=1)
	if y_min > 0 and y_max/y_min >= 10:
		ax.set_yscale('log')
	ax.set_ylim(y_min, y_max)
	ax.set_ylabel(text_wrap(axis.replace("^2", "²")))
=======
		shaded_region = (y_true[order], y_true[order])
>>>>>>> c6e5bc91

	ax.plot(x[order], y_true[order], 'C1-', zorder=1, label="Based on original data")
	ax.scatter(x[order[order < 1200]], y[order[order < 1200]], s=1, zorder=2, label="Based on fit to synthetic data")
	if PLOT_ENVELOPE:
		ax.plot(x[order], μ + σ, 'C0-', linewidth=1, zorder=1, label="1σ variation")
		ax.plot(x[order], μ - σ, 'C0-', linewidth=1, zorder=1)
	ax.set_ylim(y_original - y_range, y_original + y_range)
	ax.set_ylabel(text_wrap(axis.replace("^2", "²").replace("Ti", "Tᵢ")))

	# set up the histogram axes
	if INCLUDE_HISTOGRAMS:
		ax = axs[i//COLUMNS, i%COLUMNS * 2 + 1]
		ax.set_xlim(0, len(REFERENCE_YIELDS))
		x_tick_labels = [re.sub(r'([0-9.]+)e\+([0-9]+)', r"$\1\\times10^{\2}$", f"{Yn:.1g}") for Yn in REFERENCE_YIELDS]
		ax.set_ylim(y_original - y_range, y_original + y_range)
		ax.axhline(y_true[0], color='C1', zorder=1.5)
		ax.fill_between(np.linspace(0, len(REFERENCE_YIELDS) + 1, order.size),
		                shaded_region[0], shaded_region[1], color='#F7DFC8')
		if i//COLUMNS == axs.shape[0]-1:
			ax.set_xticks(np.arange(len(REFERENCE_YIELDS)), labels=x_tick_labels, rotation=-30, ha="left", rotation_mode='anchor')
			ax.tick_params(axis='x', which='major', pad=-0)
		elif i//COLUMNS == 0:
			ax.set_xticks(np.arange(len(REFERENCE_YIELDS)), labels=x_tick_labels, rotation=30, ha="left", rotation_mode='anchor')
			ax.tick_params(axis='x', which='major', pad=-0)
			ax.xaxis.set_label_position('top')
			ax.xaxis.tick_top()
		else:
			hide_ticks(ax.xaxis)
		hide_ticks(ax.yaxis)
		ax.grid()

	dy = y - y_true
	print(f"{axis:>25s} error:", end='')
	for j, reference_yield in enumerate(REFERENCE_YIELDS):
		at_yield = (~np.isnan(y)) & (np.absolute(np.log10(x/reference_yield)) <= 0.15)
		error_at_yield = np.sqrt(np.mean(np.square(dy[at_yield])))
		number_at_yield = np.sum(at_yield)
		print(f"  {error_at_yield:7.4f} ± {error_at_yield*np.sqrt(2/number_at_yield):7.4f}", end='')

		if INCLUDE_HISTOGRAMS:
			_, _, patches = ax.hist(
				y[at_yield], bottom=j, color="C0", zorder=2,
				bins=np.linspace(max(y_original - y_range, min(shaded_region[0].min(), y[at_yield].min())),
				                 min(y_original + y_range, max(shaded_region[1].max(), y[at_yield].max())),
				                 12),
				orientation="horizontal")
			peak = np.max(patches.datavalues)
			for rectangle in patches.patches:
				rectangle.set_width(rectangle.get_width()/peak*0.8)
			deviation = np.std(y[at_yield])
			mean = np.mean(y[at_yield])
			for sign in [-1, 1]:
				ax.arrow(j + .85, mean,
				         0, sign*deviation,
				         length_includes_head=True, zorder=2,
				         head_width=.2, head_length=0, color="#000")
			# ax.plot([j + 0.50, j + 0.50], [mean - deviation, mean + deviation], "k", zorder=5)
			# ax.plot([j + 0.42, j + 0.50, j + 0.58], [mean - deviation + arrow_hite, mean - deviation, mean - deviation + arrow_hite], "k", zorder=5)
			# ax.plot([j + 0.42, j + 0.50, j + 0.58], [mean + deviation - arrow_hite, mean + deviation, mean + deviation - arrow_hite], "k", zorder=5)

	print()

	if INCLUDE_ERRORS:
		ax = axs[i//COLUMNS, i%COLUMNS * 2 + 1]

		ax.set_xlim(10**round(np.log10(x.min())),
		            10**round(np.log10(x.max()))) # set up the x axis
		if 'ield' in X_LABEL:
			ax.set_xscale('log')
		if i//COLUMNS == axs.shape[0]-1:
			ax.set_xlabel(X_LABEL.split()[-1].capitalize())
		elif i//COLUMNS == 0:
			ax.set_xlabel(X_LABEL.split()[-1].capitalize())
			ax.xaxis.set_label_position('top')
			ax.xaxis.tick_top()
		else:
			hide_ticks(ax.xaxis)
		ax.grid()

		if axis is None:
			ax.plot([], [], 'C1--', label="Required accuracy")
			ax.plot([], [], 'C0-', label="Standard deviation from actuality")
			if PLOT_THEORETICAL_ERROR_BARS:
				ax.plot([], [], 'C3--', label="Reported error bar size")
			ax.legend()
			ax.yaxis.set_visible(False)
			continue

		stds = np.sqrt(smooth_average(np.square(dy[order]), bessel_correction=True))
		errs = smooth_average(ɛ[order])
		ax.plot(x[order], stds, 'C0-', label="Standard deviation from actuality")
		if presis is not None:
			if percent:
				presis *= y_true[order]
			ax.plot(x[order], np.full(order.shape, presis), 'C1--', label="Required accuracy")
		if PLOT_THEORETICAL_ERROR_BARS:
			ax.plot(x[order], errs, 'C3--', label="Reported error bar size")
		ax.set_yscale('log')

		# figure out the best y limits
		y_min = np.min(presis)*1e-1
		y_max = np.max(presis)*1e+1
		if np.median(stds) < y_min:
			y_max *= np.median(stds)/y_min
			y_min = np.median(stds)
		if np.min(presis) > y_max:
			y_min *= np.min(presis)/y_max
			y_max = np.min(presis)
		ax.set_ylim(y_min, y_max)

		# ax.grid(which='major', axis='y')
		if 'ield' in X_LABEL:
			ax.set_xscale('log')
<<<<<<< HEAD
		ax.set_ylim(presis*3.2e-2, presis*5)
		if not percent:
			if "(" in axis:
				ax.set_ylabel(text_wrap(axis[:axis.index("(")].replace(" at BT", "").replace("^2", "²") + "error " + axis[axis.index("("):]))
			else:
				ax.set_ylabel(text_wrap(axis+" error"))
		else:
			ax.set_ylabel(text_wrap(re.sub(r'(\([^)]+\))?$', '', axis) + " error"))
=======
		ax.set_ylabel(text_wrap(axis[:axis.index("(")].replace(" at BT", "").replace("^2", "²") + "error " + axis[axis.index("("):]))
>>>>>>> c6e5bc91

filename = os.path.splitext(FILENAME)[0]
fig.savefig(f'{filename}.eps')
fig.savefig(f'{filename}.png', dpi=300, transparent=True)

plt.show()<|MERGE_RESOLUTION|>--- conflicted
+++ resolved
@@ -6,12 +6,6 @@
 import numpy as np
 import pandas as pd
 import matplotlib.pyplot as plt
-<<<<<<< HEAD
-import re
-import sys
-plt.rcParams.update({'font.family': 'sans', 'font.size': 12})
-# plt.rcParams.update({'font.family': 'serif', 'font.size': 12})
-=======
 plt.rcParams.update({'font.family': 'sans', 'font.size': 11})
 # plt.rcParams.update({'font.family': 'serif', 'font.size': 12})
 warnings.filterwarnings("ignore")
@@ -23,7 +17,6 @@
 # COLUMNS = 3
 # SIZE = (12, 3.5/1)
 # MARGIN = dict(bottom=.15, top=.97, left=.07, right=.99, wspace=.40, hspace=.05)
->>>>>>> c6e5bc91
 
 INCLUDE_ERRORS = False
 COLUMNS = 3
@@ -31,31 +24,6 @@
 MARGIN = dict(bottom=.15, top=.97, left=.07, right=.99, wspace=.40, hspace=.05)
 # INCLUDE_ERRORS = True
 # COLUMNS = 2
-<<<<<<< HEAD
-# SIZE = (16, 8)
-# MARGIN = dict(bottom=.06, top=.94, left=.06, right=.99, wspace=.42, hspace=.05)
-# INCLUDE_ERRORS = False
-# COLUMNS = 2
-# SIZE = (7.5, 9.0)
-# MARGIN = dict(bottom=.06, top=.94, left=.12, right=.99, wspace=.30, hspace=.05)
-# INCLUDE_ERRORS = False
-# COLUMNS = 2
-# SIZE = (10, 6)
-# MARGIN = dict(bottom=.11, top=.89, left=.13, right=.99, wspace=.30, hspace=.05)
-# INCLUDE_ERRORS = False
-# COLUMNS = 1
-# SIZE = (5, 7)
-# MARGIN = dict(bottom=.08, top=.92, left=.23, right=.99, wspace=.25, hspace=.05)
-# INCLUDE_ERRORS = False
-# COLUMNS = 1
-# SIZE = (6, 4)
-# MARGIN = dict(bottom=.15, top=.95, left=.15, right=.95)
-
-
-if len(sys.argv) <= 1:
-	# FILENAME = '../../working/ensemble with Linux adjustments and strong smoothing.csv'
-	FILENAME = '../../working/ensemble_4_10_5_2_1000_2021-02-26.csv'
-=======
 # SIZE = (16, 7.5/4)
 # MARGIN = dict(bottom=.07, top=.93, left=.06, right=.99, wspace=.35, hspace=.05)
 
@@ -98,7 +66,6 @@
 	# FILENAME = '../../output/ensemble_perfect_perfect_15ps_1000_2022-12-05.csv'
 	FILENAME = "../../output/ensemble_high_0.001_2000_haan-shockmerge_2023-03-02.csv"
 	# FILENAME = '../../output/ensemble_medium_0.001_2000_haan-shockmerge_2023-03-02.csv'
->>>>>>> c6e5bc91
 else:
 	FILENAME = '../../output/'+sys.argv[1]
 BIN_WIDTH = 0.3 # in bels
@@ -107,25 +74,6 @@
 X_LABEL = "true total yield"
 
 Y_LABELS = [
-<<<<<<< HEAD
-	# (None, 0, 0, 0, 0, False),
-	# ("Total yield", 2e14, 4.36508e17, 9e17, 5e-2, True),
-	# ("Bang time (ns)", 16.23, 16.258, 16.29, 1e-2, False),
-	# ("Burn width (ps)", 53, 67.7, 82, 7, False),
-	# ("Burn skewness", -1.6, -.698, -0.1, 3e-1, False),
-	# ("Burn kurtosis", -0.5, 4.7, 10.5, 3, False),
-	# ("dρR/dt at BT (g/cm^2/(100ps))", -1.2, -1.040, -.65, .060, False),
-	# ("dTi/dt at BT (keV/(100ps))", -2.3, 2.3, 6.3, 1.9, False),
-	# ("Burn-average vi (km/s)", -15.2, 0, 15.2, 20, False), ("dvi/dt at BT (km/s/(100ps))", -110, 0, 110, 8, False),
-	# ("Bang time (ns)", 16.344, 16.2596, 16.386, 1e-2, False), ("Burn width (ps)", 53, 66.16, 82, 7, False),
-	# ("Burn skewness", -1.8, -.7690, -0.4, 3e-1, False),
-	# ("Burn-average Ti (keV)", 6.5, 7.342, 11.5, 7e-2, True),
-	# ("Burn-average ρR (g/cm^2)", 0.55, .9959, 1.25, 7e-2, True),
-	# ("dTi/dt at BT (keV/(100ps))", 1.5, 2.3, 12, 1.9, False),
-	("dTi/dt at BT (keV/(100ps))", -2.5, 2.3, 6.3, 1.9, False),
-	("d^2Ti/dt^2 at BT (keV/ns^2)", -2200, -500, 1200, 400, False),#("dTi/dt at stagnation (keV/(100ps))", -20, 30.20, 40, 1.9, False),
-	("d^2V/dt^2/V at BT (1/ns^2)", -60, 24.18, 110, 50, False),
-=======
 	("burn width (ps)", 80.4, 16, 7, False), # haan: 70.1
 	# # ("burn skewness ()", -.698, .5, 3e-1, False),
 	# # ("burn kurtosis ()", 4.7, 5, 3, False),
@@ -143,7 +91,6 @@
 	# ("dTi/dt at BT+50ps (keV/(100 ps))", -10, 8.5, 1/2, True),
 	# ("ρR at BT+50ps (g/cm^2)", .3, .2, 7e-2, True),
 	# ("dρR/dt at BT+50ps (g/cm^2/(100 ps))", -.825, 1.5, -1/2, True),
->>>>>>> c6e5bc91
 ]
 
 
@@ -224,20 +171,9 @@
 	num_columns = COLUMNS*2
 	gridspec_keywords = dict(width_ratios=[2, 1]*COLUMNS)
 else:
-<<<<<<< HEAD
-	fig, axs = plt.subplots((len(Y_LABELS) + COLUMNS-1)//COLUMNS, COLUMNS, figsize=SIZE)
-try:
-	if len(axs.shape) == 1: # force the axis matrix to be 2D since Matplotlib apparently automatically reduces any array where one of the dimensions is 1
-		axs = axs[:, np.newaxis]
-except AttributeError:
-	axs = np.array([[axs]])
-if axs.shape[1] != COLUMNS: # and force it to be correct since Matplotlib apparently automatically transposes any array with one row‽‽
-	axs = axs.T
-=======
 	num_columns = COLUMNS
 	gridspec_keywords = dict()
 fig, axs = plt.subplots(num_rows, num_columns, figsize=(SIZE[0], SIZE[1]*num_rows), gridspec_kw=gridspec_keywords, squeeze=False)
->>>>>>> c6e5bc91
 
 fig.subplots_adjust(**MARGIN)
 
@@ -294,20 +230,7 @@
 			shaded_region = (y_true[order]*(1 - presis), y_true[order]*(1 + presis))
 		ax.fill_between(x[order], shaded_region[0], shaded_region[1], color='#F7DFC8')
 	else:
-<<<<<<< HEAD
-		ax.fill_between(x[order],
-			y_factor[order]*y_true*(1 - presis), y_factor[order]*y_true*(1 + presis), color='#F7DFC8')
-	ax.plot(x[order], y_factor[order]*y_true, 'C1-', zorder=1, label="Based on original data")
-	ax.scatter(x[order], y[order], s=1, zorder=2, label="Based on fit to synthetic data")
-	# ax.plot(x[order], μ + σ, 'C3-', zorder=1, label="1σ variation")
-	# ax.plot(x[order], μ - σ, 'C3-', zorder=1)
-	if y_min > 0 and y_max/y_min >= 10:
-		ax.set_yscale('log')
-	ax.set_ylim(y_min, y_max)
-	ax.set_ylabel(text_wrap(axis.replace("^2", "²")))
-=======
 		shaded_region = (y_true[order], y_true[order])
->>>>>>> c6e5bc91
 
 	ax.plot(x[order], y_true[order], 'C1-', zorder=1, label="Based on original data")
 	ax.scatter(x[order[order < 1200]], y[order[order < 1200]], s=1, zorder=2, label="Based on fit to synthetic data")
@@ -421,18 +344,7 @@
 		# ax.grid(which='major', axis='y')
 		if 'ield' in X_LABEL:
 			ax.set_xscale('log')
-<<<<<<< HEAD
-		ax.set_ylim(presis*3.2e-2, presis*5)
-		if not percent:
-			if "(" in axis:
-				ax.set_ylabel(text_wrap(axis[:axis.index("(")].replace(" at BT", "").replace("^2", "²") + "error " + axis[axis.index("("):]))
-			else:
-				ax.set_ylabel(text_wrap(axis+" error"))
-		else:
-			ax.set_ylabel(text_wrap(re.sub(r'(\([^)]+\))?$', '', axis) + " error"))
-=======
 		ax.set_ylabel(text_wrap(axis[:axis.index("(")].replace(" at BT", "").replace("^2", "²") + "error " + axis[axis.index("("):]))
->>>>>>> c6e5bc91
 
 filename = os.path.splitext(FILENAME)[0]
 fig.savefig(f'{filename}.eps')
