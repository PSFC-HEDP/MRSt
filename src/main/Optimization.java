--- conflicted
+++ resolved
@@ -524,13 +524,8 @@
 			throw new IllegalArgumentException("Initial guess yielded bunk value");
 		
 		while (true) {
-<<<<<<< HEAD
-			if (Math.random() < 1e-2)
-				System.out.println("FINER: "+fxk);
-=======
 //			if (Math.random() < 1e-2)
 //				System.out.println("FINER: "+fxk);
->>>>>>> ab684d5d
 			
 			final int m = yHist.size();
 			Matrix dk;
